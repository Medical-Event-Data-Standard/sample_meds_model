--- conflicted
+++ resolved
@@ -11,12 +11,8 @@
 import lightning as L
 import numpy as np
 import polars as pl
-<<<<<<< HEAD
+import torch
 from ESDI_transformations import (
-=======
-import torch
-from ESDS_transformations import (
->>>>>>> 4e145825
     JoinCohortFntr,
     NormalizeFntr,
     SampleSubsequencesFntr,
